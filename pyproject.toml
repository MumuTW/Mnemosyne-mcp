[build-system]
requires = ["hatchling"]
build-backend = "hatchling.build"

[project]
name = "mnemosyne-mcp"
version = "0.1.0"
description = "Mnemosyne MCP - 主動的、有狀態的軟體知識圖譜引擎"
authors = [{name = "Mnemosyne Team", email = "team@mnemosyne.dev"}]
readme = "README.md"
requires-python = ">=3.10"
classifiers = [
    "Development Status :: 3 - Alpha",
    "Intended Audience :: Developers",
    "License :: OSI Approved :: MIT License",
    "Programming Language :: Python :: 3",
    "Programming Language :: Python :: 3.10",
    "Programming Language :: Python :: 3.11",
    "Programming Language :: Python :: 3.12",
]
dependencies = [
    "fastapi>=0.110.0",
    "uvicorn[standard]>=0.24.0",
    "pydantic>=2.5.0",
    "pydantic-settings>=2.0.0",
    "falkordb>=1.0.0",
    "python-dotenv>=1.0.0",
    "structlog>=23.2.0",
    "grpcio>=1.60.0",
    "grpcio-tools>=1.60.0",
    "protobuf>=4.25.0",
    "pyyaml>=6.0.0",
    "click>=8.1.7",
    "tabulate>=0.9.0",
<<<<<<< HEAD
    "openai>=1.95.1",
=======
    "aiohttp>=3.8.0",
>>>>>>> 8bb92719
]

[project.optional-dependencies]
dev = [
    "pytest>=7.4.3",
    "pytest-asyncio>=0.21.1",
    "pytest-cov>=4.1.0",
    "mypy>=1.7.1",
    "black>=23.11.0",
    "isort>=5.12.0",
    "flake8>=6.1.0",
    "pre-commit>=3.6.0",
    "httpx>=0.25.0",
    "aioresponses>=0.7.4",
]

[project.scripts]
mnemo = "mnemosyne.cli.main:main"

[tool.hatch.build.targets.wheel]
packages = ["src/mnemosyne"]

[tool.black]
line-length = 88
target-version = ['py310']
include = '\.pyi?$'
extend-exclude = '''
/(
  # directories
  \.eggs
  | \.git
  | \.hg
  | \.mypy_cache
  | \.tox
  | \.venv
  | build
  | dist
)/
'''

[tool.isort]
profile = "black"
multi_line_output = 3
line_length = 88
known_first_party = ["mnemosyne"]

[tool.mypy]
python_version = "3.10"
warn_return_any = true
warn_unused_configs = true
disallow_untyped_defs = true
disallow_incomplete_defs = true
check_untyped_defs = true
disallow_untyped_decorators = true
no_implicit_optional = true
warn_redundant_casts = true
warn_unused_ignores = true
warn_no_return = true
warn_unreachable = true
strict_equality = true

[[tool.mypy.overrides]]
module = [
    "falkordb.*",
]
ignore_missing_imports = true

[tool.pytest.ini_options]
testpaths = ["tests"]
python_files = ["test_*.py", "*_test.py"]
python_classes = ["Test*"]
python_functions = ["test_*"]
addopts = [
    "--strict-markers",
    "--strict-config",
    "--cov=src/mnemosyne",
    "--cov-report=term-missing",
    "--cov-report=html",
    "--cov-report=xml",
]
markers = [
    "unit: Unit tests",
    "integration: Integration tests",
    "e2e: End-to-end tests",
]

[tool.coverage.run]
source = ["src"]
omit = [
    "*/tests/*",
    "*/test_*",
    "*/__pycache__/*",
]

[tool.coverage.report]
exclude_lines = [
    "pragma: no cover",
    "def __repr__",
    "if self.debug:",
    "if settings.DEBUG",
    "raise AssertionError",
    "raise NotImplementedError",
    "if 0:",
    "if __name__ == .__main__.:",
    "class .*\\bProtocol\\):",
    "@(abc\\.)?abstractmethod",
]<|MERGE_RESOLUTION|>--- conflicted
+++ resolved
@@ -32,11 +32,8 @@
     "pyyaml>=6.0.0",
     "click>=8.1.7",
     "tabulate>=0.9.0",
-<<<<<<< HEAD
+    "aiohttp>=3.8.0",
     "openai>=1.95.1",
-=======
-    "aiohttp>=3.8.0",
->>>>>>> 8bb92719
 ]
 
 [project.optional-dependencies]

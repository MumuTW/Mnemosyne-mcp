--- conflicted
+++ resolved
@@ -6,10 +6,6 @@
 
 import asyncio
 from typing import AsyncGenerator, Generator
-<<<<<<< HEAD
-=======
-# Unused imports removed by linter
->>>>>>> d095739f
 
 import pytest
 import pytest_asyncio
@@ -22,11 +18,6 @@
     GraphStoreClient,
     QueryResult,
 )
-<<<<<<< HEAD
-
-# Unused imports removed by linter
-=======
->>>>>>> d095739f
 
 
 class MockGraphStoreClient(GraphStoreClient):
@@ -106,7 +97,6 @@
 def test_client(test_settings, mock_graph_client) -> TestClient:
     """測試客戶端 fixture"""
     from fastapi import FastAPI
-<<<<<<< HEAD
 
     from mnemosyne.api.main import (
         get_current_settings,
@@ -114,14 +104,6 @@
         get_version,
         health_check,
         root,
-=======
-    from mnemosyne.api.main import (
-        get_current_settings,
-        get_graph_client,
-        root,
-        health_check,
-        get_version,
->>>>>>> d095739f
     )
 
     # 創建測試專用的 FastAPI 應用，避免 lifespan 問題
